--- conflicted
+++ resolved
@@ -6,9 +6,4 @@
 Sui = { local = "../../../crates/sui-framework" }
 
 [addresses]
-<<<<<<< HEAD
-defi = "0x0"
-sui = "0x2"
-=======
-defi = "0x0"
->>>>>>> 3ad689ce
+defi = "0x0"